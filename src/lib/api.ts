--- conflicted
+++ resolved
@@ -1,13 +1,8 @@
 // API Configuration
 export const API_BASE_URL =
-<<<<<<< HEAD
-  process.env.NEXT_PUBLIC_API_URL || "http://localhost:8080/api/v1";
-  // "http://44.201.73.159:8081/api/v1";
-=======
   process.env.NODE_ENV === "production"
     ? "http://44.201.73.159:8081/api/v1"
     : "http://localhost:8080/api/v1";
->>>>>>> e5a516c3
 
 // API Endpoints
 export const API_ENDPOINTS = {
